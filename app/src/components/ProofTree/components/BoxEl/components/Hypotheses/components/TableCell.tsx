--- conflicted
+++ resolved
@@ -1,63 +1,17 @@
 import React from "react";
-<<<<<<< HEAD
-import { ConvertedProofTree, Highlights, TabledCell } from "types";
+import { TabledCell } from "types";
 import HypothesisNode from "./HypothesisNode";
 import TacticNodeForHypothesis from "./TacticNodeForHypothesis";
-=======
-import { TabledCell, TabledTactic } from "types";
-import BoxEl from "src/components/ProofTree/components/BoxEl";
-import HypothesisNode from "./HypothesisNode";
-import TacticNode from "src/components/TacticNode";
-import { useGlobalContext } from "src/indexBrowser";
->>>>>>> 793f8bc6
 
 function isBetween(num: number, range: [number, number]): boolean {
   return num >= Math.min(...range) && num <= Math.max(...range);
 }
 
-<<<<<<< HEAD
-=======
-interface TacticProps {
-  cell: TabledTactic;
-  colSpan: number;
-}
-const Tactic = (props: TacticProps) => {
-  const { proofTree } = useGlobalContext();
-  const tactic = props.cell.tactic;
-
-  if (tactic.text === "init") return null
-
-  return (
-    <>
-      {
-        tactic.haveBoxIds.length > 0 &&
-        <div className="child-boxes">
-          {tactic.haveBoxIds.map((haveBoxId) => (
-            <BoxEl
-              key={haveBoxId}
-              box={proofTree.boxes.find((box) => box.id === haveBoxId)!}
-              // highlights={null}
-            />
-          ))}
-        </div>
-      }
-      <TacticNode tactic={props.cell.tactic} shardId={props.cell.shardId}/>
-    </>
-  );
-};
-
->>>>>>> 793f8bc6
 interface TableCellProps {
   rowIndex: number;
   columnIndex: number;
   tabledCells: TabledCell[];
-<<<<<<< HEAD
-  highlights: Highlights;
-  proofTree: ConvertedProofTree;
   shouldTacticHaveSelfRespect: boolean;
-=======
-  shouldTacticsHaveSelfRespect: boolean;
->>>>>>> 793f8bc6
 }
 const TableCell = (props: TableCellProps) => {
   const tabledCellsOnThisRow = props.tabledCells.filter((tabledHyp) => tabledHyp.row === props.rowIndex);
@@ -71,13 +25,8 @@
     const colSpan = cell.columnTo - cell.columnFrom;
     return <td colSpan={colSpan}>
       {'hypNode' in cell ?
-<<<<<<< HEAD
-        <HypothesisNode hypNode={cell.hypNode} highlights={props.highlights}/> :
-        <TacticNodeForHypothesis cell={cell} colSpan={colSpan} proofTree={props.proofTree} shouldTacticHaveSelfRespect={props.shouldTacticHaveSelfRespect}/>
-=======
         <HypothesisNode hypNode={cell.hypNode}/> :
-        <Tactic cell={cell} colSpan={colSpan}/>
->>>>>>> 793f8bc6
+        <TacticNodeForHypothesis cell={cell} colSpan={colSpan} shouldTacticHaveSelfRespect={props.shouldTacticHaveSelfRespect}/>
       }
     </td>;
   } else {
