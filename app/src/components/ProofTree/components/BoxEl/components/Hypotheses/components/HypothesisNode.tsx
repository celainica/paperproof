import React from "react";
import Hint from "../../Hint";
<<<<<<< HEAD
import { Highlights, HypNode } from "types";
=======
import { HypNode } from "types";
import leanSearch from "src/services/leanSearch";
import { useGlobalContext } from "src/indexBrowser";
>>>>>>> 793f8bc6

export interface HypothesisProps {
  hypNode: HypNode;
  withId?: boolean
}

const HypothesisNode = ({ withId = true, ...props }: HypothesisProps) => {
  const { searchedHypIds, setSearchedHypIds, proofTree } = useGlobalContext();

  // Example input: hypNode.name = "h._@.Examples._hyg.1162"
  // Example output: name = "h✝"
  const name = props.hypNode.name &&
    props.hypNode.name.includes(".")
    ? `${props.hypNode.name.split(".")[0]}✝`
    : props.hypNode.name;

  const [isNewHypothesisShown, setIsNewHypothesisShown] = React.useState(false);
  const [newHypothesis, setNewHypothesis] = React.useState("");
  const [suggestedTheorems, setSuggestedTheorems] = React.useState<string[]>([]);
  const { highlights } = useGlobalContext();

  const searchTheorems = async () => {
    const allHyps = proofTree.boxes
      .flatMap((box) => box.hypLayers.flatMap((hypLayer) => hypLayer.hypNodes))
    
    const searchedHyps = searchedHypIds
      .map((searchedId) => allHyps.find((hyp) => hyp.id === searchedId)!)

    const searchedHypTexts = searchedHyps.map((h) => h.text)

    const searchString = `given: ${searchedHypTexts.join(',')}, we want: ${newHypothesis}`
    const suggested = await leanSearch(searchString)
    setSuggestedTheorems(suggested)
  }

  const close = (event: React.MouseEvent) => {
    event.stopPropagation();
    setSearchedHypIds([])
    setSuggestedTheorems([])
    setNewHypothesis('')
    setIsNewHypothesisShown(false)
  }

  const onHypothesisClick = (event: React.MouseEvent) => {
    event.stopPropagation();
    const newSearchedHypIds = searchedHypIds.includes(props.hypNode.id)
      ? searchedHypIds.filter(id => id !== props.hypNode.id)
      : [...searchedHypIds, props.hypNode.id];
    setSearchedHypIds(newSearchedHypIds);
  }

  const isSearched = searchedHypIds.find((searchedId) => props.hypNode.id === searchedId)

  return <div className="wow">
    <div
      id={withId ? `hypothesis-${props.hypNode.id}` : undefined}
      className={`hypothesis -hint ${!highlights || highlights.hypIds.includes(props.hypNode.id) ? "" : "-faded"} ${props.hypNode.isProof} ${isSearched ? '-is-searched' : ''}`}
      onClick={onHypothesisClick}
      onDoubleClick={(event) => {
        event.preventDefault();
        event.stopPropagation();
        setIsNewHypothesisShown(true)
      }}
    >
      <Hint>{props.hypNode}</Hint>
      {name && <span className="name">{props.hypNode.name}</span>}
      {name && ": "}
      <span className="text">{props.hypNode.text}</span>
    </div>

    {
      isNewHypothesisShown &&
      <section className="search" onClick={(event) => { event.stopPropagation() }}>
        <div className="hypothesis">
          <input
            value={newHypothesis}
            onChange={(e) => setNewHypothesis(e.target.value)}
            placeholder="New hypothesis"
          />
        </div>
        <div>Please click on hypotheses you want to use</div>
        <button type="button" onClick={searchTheorems}>
          search
        </button>
        <button type="button" onClick={close}>
          close
        </button>

        {
          suggestedTheorems.length > 0 &&
          <div className="suggested-theorems">
            {
              suggestedTheorems.map((suggestedTheorem, index) =>
                <div key={index} className="theorem">
                  {suggestedTheorem}
                </div>
              )
            }
          </div>
        }
      </section>
    }
  </div>
};

export default HypothesisNode<|MERGE_RESOLUTION|>--- conflicted
+++ resolved
@@ -1,12 +1,8 @@
 import React from "react";
 import Hint from "../../Hint";
-<<<<<<< HEAD
-import { Highlights, HypNode } from "types";
-=======
 import { HypNode } from "types";
 import leanSearch from "src/services/leanSearch";
 import { useGlobalContext } from "src/indexBrowser";
->>>>>>> 793f8bc6
 
 export interface HypothesisProps {
   hypNode: HypNode;
