import React from "react";

import { ConvertedProofTree, Box, Tactic, ContextMenuType } from "types";
import Hypotheses from "./components/Hypotheses";

import zoomToBox from '../../services/zoomToBox';
import TacticNode from "../../../TacticNode";

import { useGlobalContext } from "src/indexBrowser";
import ContextMenu from "./components/ContextMenu";
import prettifyGoalUsername from "./utils/prettifyGoalUsername";
import onContextMenu from "./utils/onContextMenu";
import Header from "./components/Header";
import GoalNode from "./components/GoalNode";

interface MyProps {
  box: Box;
}

const getGoalTactic = (proofTree: ConvertedProofTree, goalNodeId: string) : Tactic | undefined => {
  const goalTactic = proofTree.tactics.find((tactic) => tactic.goalArrows.find((goalArrow) => goalArrow.fromId === goalNodeId));

  const successTactic = proofTree.tactics.find((tactic) => tactic.successGoalId === goalNodeId);

  return goalTactic || successTactic;
}

interface HeaderYes {
  ifHoistUp: true;
  paddingBottomType: "small" | "big";
}
interface HeaderNo {
  ifHoistUp: false
}
export type HeaderInfo = HeaderYes | HeaderNo

const getHeader = (box: Box): HeaderInfo => {
  const isRootBox = box.id === "1"
  if (!isRootBox) return { ifHoistUp: false }
  const firstTable = box.hypTables[0]
  if (!firstTable) return { ifHoistUp: false }
  const initShard = firstTable.tabledTactics.find((tt) => tt.tactic.text === 'init')
  if (!initShard) return { ifHoistUp: false }

  const ifDirectChild = firstTable.tabledTactics.some((tt) => tt.row === 2 && tt.columnFrom < initShard.columnTo)

  return {
    ifHoistUp: true,
    paddingBottomType: ifDirectChild ? "small" : "big"
  }
}

const BoxEl = (props: MyProps) => {
  const [contextMenu, setContextMenu] = React.useState<ContextMenuType>(null);
  const { proofTree } = useGlobalContext();

  const childrenBoxes = proofTree.boxes.filter((box) => box.parentId === props.box.id);

  const onClick = (event: React.MouseEvent<HTMLElement>) => {
    event.stopPropagation();
    localStorage.setItem('zoomedBoxId', props.box.id);
    zoomToBox(props.box.id);
  }

  const { collapsedBoxIds } = useGlobalContext();
  const isCollapsed = collapsedBoxIds.find((id) => props.box.id === id);
  
  const tableWithHeader = props.box.hypTables.find((hypTable) => hypTable.row1Hyps)

  const isRootBox = props.box.id === "1"

  const headerInfo = getHeader(props.box)

  return <section
    className="box"
    id={`box-${props.box.id}`}
    onClick={onClick}
    onContextMenu={(event) => onContextMenu(event, contextMenu, setContextMenu)}
  >
    <ContextMenu box={props.box} contextMenu={contextMenu} setContextMenu={setContextMenu}/>

    {
      isRootBox &&
<<<<<<< HEAD
      <Header row1Hyps={tableWithHeader?.row1Hyps} headerInfo={headerInfo} highlights={props.highlights}/>
=======
      <Header header={header}/>
>>>>>>> 793f8bc6
    }

    {!isCollapsed &&
      <div className="box-insides">
        <Hypotheses hypTables={props.box.hypTables}/>

        {
          childrenBoxes.length > 0 &&
          <div className="child-boxes">
            {childrenBoxes.map((childBox) =>
              <BoxEl key={childBox.id} box={childBox}/>
            )}
          </div>
        }

        {props.box.goalNodes.slice().reverse().map((goalNode) =>
          <div className="goals" key={goalNode.id}>
            {
              getGoalTactic(proofTree, goalNode.id) ?
                <TacticNode tactic={getGoalTactic(proofTree, goalNode.id)!}/> :
                <div className="tactic -ellipsis">...</div>
            }
            <GoalNode goalNode={goalNode}/>
          </div>
        )}
      </div>
    }

    {
      isRootBox ?
      <footer>
        <div className="title">theorem</div>
      </footer> :
      <div className="goal-username">
        {prettifyGoalUsername(props.box.goalNodes[0].name)}
      </div>
    }
  </section>
}

export default BoxEl;<|MERGE_RESOLUTION|>--- conflicted
+++ resolved
@@ -81,11 +81,7 @@
 
     {
       isRootBox &&
-<<<<<<< HEAD
-      <Header row1Hyps={tableWithHeader?.row1Hyps} headerInfo={headerInfo} highlights={props.highlights}/>
-=======
-      <Header header={header}/>
->>>>>>> 793f8bc6
+      <Header row1Hyps={tableWithHeader?.row1Hyps} headerInfo={headerInfo}/>
     }
 
     {!isCollapsed &&
